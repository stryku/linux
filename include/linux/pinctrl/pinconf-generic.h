--- conflicted
+++ resolved
@@ -94,10 +94,7 @@
  *	or latch delay (on outputs) this parameter (in a custom format)
  *	specifies the clock skew or latch delay. It typically controls how
  *	many double inverters are put in front of the line.
-<<<<<<< HEAD
-=======
  * @PIN_CONFIG_PERSIST_STATE: retain pin state across sleep or controller reset
->>>>>>> 661e50bc
  * @PIN_CONFIG_END: this is the last enumerator for pin configurations, if
  *	you need to pass in custom configurations to the pin controller, use
  *	PIN_CONFIG_END+1 as the base offset.
@@ -126,10 +123,7 @@
 	PIN_CONFIG_SLEEP_HARDWARE_STATE,
 	PIN_CONFIG_SLEW_RATE,
 	PIN_CONFIG_SKEW_DELAY,
-<<<<<<< HEAD
-=======
 	PIN_CONFIG_PERSIST_STATE,
->>>>>>> 661e50bc
 	PIN_CONFIG_END = 0x7F,
 	PIN_CONFIG_MAX = 0xFF,
 };
