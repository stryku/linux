/*
 * builtin-top.c
 *
 * Builtin top command: Display a continuously updated profile of
 * any workload, CPU or specific PID.
 *
 * Copyright (C) 2008, Red Hat Inc, Ingo Molnar <mingo@redhat.com>
 *		 2011, Red Hat Inc, Arnaldo Carvalho de Melo <acme@redhat.com>
 *
 * Improvements and fixes by:
 *
 *   Arjan van de Ven <arjan@linux.intel.com>
 *   Yanmin Zhang <yanmin.zhang@intel.com>
 *   Wu Fengguang <fengguang.wu@intel.com>
 *   Mike Galbraith <efault@gmx.de>
 *   Paul Mackerras <paulus@samba.org>
 *
 * Released under the GPL v2. (and only v2, not any later version)
 */
#include "builtin.h"

#include "perf.h"

#include "util/annotate.h"
#include "util/cache.h"
#include "util/color.h"
#include "util/evlist.h"
#include "util/evsel.h"
#include "util/machine.h"
#include "util/session.h"
#include "util/symbol.h"
#include "util/thread.h"
#include "util/thread_map.h"
#include "util/top.h"
#include "util/util.h"
#include <linux/rbtree.h>
#include "util/parse-options.h"
#include "util/parse-events.h"
#include "util/cpumap.h"
#include "util/xyarray.h"
#include "util/sort.h"
#include "util/intlist.h"
#include "arch/common.h"

#include "util/debug.h"

#include <assert.h>
#include <elf.h>
#include <fcntl.h>

#include <stdio.h>
#include <termios.h>
#include <unistd.h>
#include <inttypes.h>

#include <errno.h>
#include <time.h>
#include <sched.h>

#include <sys/syscall.h>
#include <sys/ioctl.h>
#include <sys/poll.h>
#include <sys/prctl.h>
#include <sys/wait.h>
#include <sys/uio.h>
#include <sys/utsname.h>
#include <sys/mman.h>

#include <linux/unistd.h>
#include <linux/types.h>

static volatile int done;

#define HEADER_LINE_NR  5

static void perf_top__update_print_entries(struct perf_top *top)
{
	top->print_entries = top->winsize.ws_row - HEADER_LINE_NR;
}

static void perf_top__sig_winch(int sig __maybe_unused,
				siginfo_t *info __maybe_unused, void *arg)
{
	struct perf_top *top = arg;

	get_term_dimensions(&top->winsize);
	perf_top__update_print_entries(top);
}

static int perf_top__parse_source(struct perf_top *top, struct hist_entry *he)
{
	struct symbol *sym;
	struct annotation *notes;
	struct map *map;
	int err = -1;

	if (!he || !he->ms.sym)
		return -1;

	sym = he->ms.sym;
	map = he->ms.map;

	/*
	 * We can't annotate with just /proc/kallsyms
	 */
	if (map->dso->symtab_type == DSO_BINARY_TYPE__KALLSYMS &&
	    !dso__is_kcore(map->dso)) {
		pr_err("Can't annotate %s: No vmlinux file was found in the "
		       "path\n", sym->name);
		sleep(1);
		return -1;
	}

	notes = symbol__annotation(sym);
	if (notes->src != NULL) {
		pthread_mutex_lock(&notes->lock);
		goto out_assign;
	}

	pthread_mutex_lock(&notes->lock);

	if (symbol__alloc_hist(sym) < 0) {
		pthread_mutex_unlock(&notes->lock);
		pr_err("Not enough memory for annotating '%s' symbol!\n",
		       sym->name);
		sleep(1);
		return err;
	}

	err = symbol__annotate(sym, map, 0);
	if (err == 0) {
out_assign:
		top->sym_filter_entry = he;
	}

	pthread_mutex_unlock(&notes->lock);
	return err;
}

static void __zero_source_counters(struct hist_entry *he)
{
	struct symbol *sym = he->ms.sym;
	symbol__annotate_zero_histograms(sym);
}

static void ui__warn_map_erange(struct map *map, struct symbol *sym, u64 ip)
{
	struct utsname uts;
	int err = uname(&uts);

	ui__warning("Out of bounds address found:\n\n"
		    "Addr:   %" PRIx64 "\n"
		    "DSO:    %s %c\n"
		    "Map:    %" PRIx64 "-%" PRIx64 "\n"
		    "Symbol: %" PRIx64 "-%" PRIx64 " %c %s\n"
		    "Arch:   %s\n"
		    "Kernel: %s\n"
		    "Tools:  %s\n\n"
		    "Not all samples will be on the annotation output.\n\n"
		    "Please report to linux-kernel@vger.kernel.org\n",
		    ip, map->dso->long_name, dso__symtab_origin(map->dso),
		    map->start, map->end, sym->start, sym->end,
		    sym->binding == STB_GLOBAL ? 'g' :
		    sym->binding == STB_LOCAL  ? 'l' : 'w', sym->name,
		    err ? "[unknown]" : uts.machine,
		    err ? "[unknown]" : uts.release, perf_version_string);
	if (use_browser <= 0)
		sleep(5);
	
	map->erange_warned = true;
}

static void perf_top__record_precise_ip(struct perf_top *top,
					struct hist_entry *he,
					int counter, u64 ip)
{
	struct annotation *notes;
	struct symbol *sym;
	int err = 0;

	if (he == NULL || he->ms.sym == NULL ||
	    ((top->sym_filter_entry == NULL ||
	      top->sym_filter_entry->ms.sym != he->ms.sym) && use_browser != 1))
		return;

	sym = he->ms.sym;
	notes = symbol__annotation(sym);

	if (pthread_mutex_trylock(&notes->lock))
		return;

	ip = he->ms.map->map_ip(he->ms.map, ip);

	if (ui__has_annotation())
		err = hist_entry__inc_addr_samples(he, counter, ip);

	pthread_mutex_unlock(&notes->lock);

	/*
	 * This function is now called with he->hists->lock held.
	 * Release it before going to sleep.
	 */
	pthread_mutex_unlock(&he->hists->lock);

	if (err == -ERANGE && !he->ms.map->erange_warned)
		ui__warn_map_erange(he->ms.map, sym, ip);
	else if (err == -ENOMEM) {
		pr_err("Not enough memory for annotating '%s' symbol!\n",
		       sym->name);
		sleep(1);
	}

	pthread_mutex_lock(&he->hists->lock);
}

static void perf_top__show_details(struct perf_top *top)
{
	struct hist_entry *he = top->sym_filter_entry;
	struct annotation *notes;
	struct symbol *symbol;
	int more;

	if (!he)
		return;

	symbol = he->ms.sym;
	notes = symbol__annotation(symbol);

	pthread_mutex_lock(&notes->lock);

	if (notes->src == NULL)
		goto out_unlock;

	printf("Showing %s for %s\n", perf_evsel__name(top->sym_evsel), symbol->name);
	printf("  Events  Pcnt (>=%d%%)\n", top->sym_pcnt_filter);

	more = symbol__annotate_printf(symbol, he->ms.map, top->sym_evsel,
				       0, top->sym_pcnt_filter, top->print_entries, 4);
	if (top->zero)
		symbol__annotate_zero_histogram(symbol, top->sym_evsel->idx);
	else
		symbol__annotate_decay_histogram(symbol, top->sym_evsel->idx);
	if (more != 0)
		printf("%d lines not displayed, maybe increase display entries [e]\n", more);
out_unlock:
	pthread_mutex_unlock(&notes->lock);
}

<<<<<<< HEAD
static struct hist_entry *perf_evsel__add_hist_entry(struct perf_evsel *evsel,
						     struct addr_location *al,
						     struct perf_sample *sample)
{
	struct hist_entry *he;

	pthread_mutex_lock(&evsel->hists.lock);
	he = __hists__add_entry(&evsel->hists, al, NULL, NULL, NULL,
				sample->period, sample->weight,
				sample->transaction);
	pthread_mutex_unlock(&evsel->hists.lock);
	if (he == NULL)
		return NULL;

	hists__inc_nr_events(&evsel->hists, PERF_RECORD_SAMPLE);
	if (!he->filtered)
		evsel->hists.stats.nr_non_filtered_samples++;

	return he;
}

=======
>>>>>>> 82b89778
static void perf_top__print_sym_table(struct perf_top *top)
{
	char bf[160];
	int printed = 0;
	const int win_width = top->winsize.ws_col - 1;

	puts(CONSOLE_CLEAR);

	perf_top__header_snprintf(top, bf, sizeof(bf));
	printf("%s\n", bf);

	perf_top__reset_sample_counters(top);

	printf("%-*.*s\n", win_width, win_width, graph_dotted_line);

	if (top->sym_evsel->hists.stats.nr_lost_warned !=
	    top->sym_evsel->hists.stats.nr_events[PERF_RECORD_LOST]) {
		top->sym_evsel->hists.stats.nr_lost_warned =
			top->sym_evsel->hists.stats.nr_events[PERF_RECORD_LOST];
		color_fprintf(stdout, PERF_COLOR_RED,
			      "WARNING: LOST %d chunks, Check IO/CPU overload",
			      top->sym_evsel->hists.stats.nr_lost_warned);
		++printed;
	}

	if (top->sym_filter_entry) {
		perf_top__show_details(top);
		return;
	}

	hists__collapse_resort(&top->sym_evsel->hists, NULL);
	hists__output_resort(&top->sym_evsel->hists);
	hists__decay_entries(&top->sym_evsel->hists,
			     top->hide_user_symbols,
			     top->hide_kernel_symbols);
	hists__output_recalc_col_len(&top->sym_evsel->hists,
				     top->print_entries - printed);
	putchar('\n');
	hists__fprintf(&top->sym_evsel->hists, false,
		       top->print_entries - printed, win_width,
		       top->min_percent, stdout);
}

static void prompt_integer(int *target, const char *msg)
{
	char *buf = malloc(0), *p;
	size_t dummy = 0;
	int tmp;

	fprintf(stdout, "\n%s: ", msg);
	if (getline(&buf, &dummy, stdin) < 0)
		return;

	p = strchr(buf, '\n');
	if (p)
		*p = 0;

	p = buf;
	while(*p) {
		if (!isdigit(*p))
			goto out_free;
		p++;
	}
	tmp = strtoul(buf, NULL, 10);
	*target = tmp;
out_free:
	free(buf);
}

static void prompt_percent(int *target, const char *msg)
{
	int tmp = 0;

	prompt_integer(&tmp, msg);
	if (tmp >= 0 && tmp <= 100)
		*target = tmp;
}

static void perf_top__prompt_symbol(struct perf_top *top, const char *msg)
{
	char *buf = malloc(0), *p;
	struct hist_entry *syme = top->sym_filter_entry, *n, *found = NULL;
	struct rb_node *next;
	size_t dummy = 0;

	/* zero counters of active symbol */
	if (syme) {
		__zero_source_counters(syme);
		top->sym_filter_entry = NULL;
	}

	fprintf(stdout, "\n%s: ", msg);
	if (getline(&buf, &dummy, stdin) < 0)
		goto out_free;

	p = strchr(buf, '\n');
	if (p)
		*p = 0;

	next = rb_first(&top->sym_evsel->hists.entries);
	while (next) {
		n = rb_entry(next, struct hist_entry, rb_node);
		if (n->ms.sym && !strcmp(buf, n->ms.sym->name)) {
			found = n;
			break;
		}
		next = rb_next(&n->rb_node);
	}

	if (!found) {
		fprintf(stderr, "Sorry, %s is not active.\n", buf);
		sleep(1);
	} else
		perf_top__parse_source(top, found);

out_free:
	free(buf);
}

static void perf_top__print_mapped_keys(struct perf_top *top)
{
	char *name = NULL;

	if (top->sym_filter_entry) {
		struct symbol *sym = top->sym_filter_entry->ms.sym;
		name = sym->name;
	}

	fprintf(stdout, "\nMapped keys:\n");
	fprintf(stdout, "\t[d]     display refresh delay.             \t(%d)\n", top->delay_secs);
	fprintf(stdout, "\t[e]     display entries (lines).           \t(%d)\n", top->print_entries);

	if (top->evlist->nr_entries > 1)
		fprintf(stdout, "\t[E]     active event counter.              \t(%s)\n", perf_evsel__name(top->sym_evsel));

	fprintf(stdout, "\t[f]     profile display filter (count).    \t(%d)\n", top->count_filter);

	fprintf(stdout, "\t[F]     annotate display filter (percent). \t(%d%%)\n", top->sym_pcnt_filter);
	fprintf(stdout, "\t[s]     annotate symbol.                   \t(%s)\n", name?: "NULL");
	fprintf(stdout, "\t[S]     stop annotation.\n");

	fprintf(stdout,
		"\t[K]     hide kernel_symbols symbols.     \t(%s)\n",
		top->hide_kernel_symbols ? "yes" : "no");
	fprintf(stdout,
		"\t[U]     hide user symbols.               \t(%s)\n",
		top->hide_user_symbols ? "yes" : "no");
	fprintf(stdout, "\t[z]     toggle sample zeroing.             \t(%d)\n", top->zero ? 1 : 0);
	fprintf(stdout, "\t[qQ]    quit.\n");
}

static int perf_top__key_mapped(struct perf_top *top, int c)
{
	switch (c) {
		case 'd':
		case 'e':
		case 'f':
		case 'z':
		case 'q':
		case 'Q':
		case 'K':
		case 'U':
		case 'F':
		case 's':
		case 'S':
			return 1;
		case 'E':
			return top->evlist->nr_entries > 1 ? 1 : 0;
		default:
			break;
	}

	return 0;
}

static bool perf_top__handle_keypress(struct perf_top *top, int c)
{
	bool ret = true;

	if (!perf_top__key_mapped(top, c)) {
		struct pollfd stdin_poll = { .fd = 0, .events = POLLIN };
		struct termios tc, save;

		perf_top__print_mapped_keys(top);
		fprintf(stdout, "\nEnter selection, or unmapped key to continue: ");
		fflush(stdout);

		tcgetattr(0, &save);
		tc = save;
		tc.c_lflag &= ~(ICANON | ECHO);
		tc.c_cc[VMIN] = 0;
		tc.c_cc[VTIME] = 0;
		tcsetattr(0, TCSANOW, &tc);

		poll(&stdin_poll, 1, -1);
		c = getc(stdin);

		tcsetattr(0, TCSAFLUSH, &save);
		if (!perf_top__key_mapped(top, c))
			return ret;
	}

	switch (c) {
		case 'd':
			prompt_integer(&top->delay_secs, "Enter display delay");
			if (top->delay_secs < 1)
				top->delay_secs = 1;
			break;
		case 'e':
			prompt_integer(&top->print_entries, "Enter display entries (lines)");
			if (top->print_entries == 0) {
				struct sigaction act = {
					.sa_sigaction = perf_top__sig_winch,
					.sa_flags     = SA_SIGINFO,
				};
				perf_top__sig_winch(SIGWINCH, NULL, top);
				sigaction(SIGWINCH, &act, NULL);
			} else {
				signal(SIGWINCH, SIG_DFL);
			}
			break;
		case 'E':
			if (top->evlist->nr_entries > 1) {
				/* Select 0 as the default event: */
				int counter = 0;

				fprintf(stderr, "\nAvailable events:");

				evlist__for_each(top->evlist, top->sym_evsel)
					fprintf(stderr, "\n\t%d %s", top->sym_evsel->idx, perf_evsel__name(top->sym_evsel));

				prompt_integer(&counter, "Enter details event counter");

				if (counter >= top->evlist->nr_entries) {
					top->sym_evsel = perf_evlist__first(top->evlist);
					fprintf(stderr, "Sorry, no such event, using %s.\n", perf_evsel__name(top->sym_evsel));
					sleep(1);
					break;
				}
				evlist__for_each(top->evlist, top->sym_evsel)
					if (top->sym_evsel->idx == counter)
						break;
			} else
				top->sym_evsel = perf_evlist__first(top->evlist);
			break;
		case 'f':
			prompt_integer(&top->count_filter, "Enter display event count filter");
			break;
		case 'F':
			prompt_percent(&top->sym_pcnt_filter,
				       "Enter details display event filter (percent)");
			break;
		case 'K':
			top->hide_kernel_symbols = !top->hide_kernel_symbols;
			break;
		case 'q':
		case 'Q':
			printf("exiting.\n");
			if (top->dump_symtab)
				perf_session__fprintf_dsos(top->session, stderr);
			ret = false;
			break;
		case 's':
			perf_top__prompt_symbol(top, "Enter details symbol");
			break;
		case 'S':
			if (!top->sym_filter_entry)
				break;
			else {
				struct hist_entry *syme = top->sym_filter_entry;

				top->sym_filter_entry = NULL;
				__zero_source_counters(syme);
			}
			break;
		case 'U':
			top->hide_user_symbols = !top->hide_user_symbols;
			break;
		case 'z':
			top->zero = !top->zero;
			break;
		default:
			break;
	}

	return ret;
}

static void perf_top__sort_new_samples(void *arg)
{
	struct perf_top *t = arg;
	perf_top__reset_sample_counters(t);

	if (t->evlist->selected != NULL)
		t->sym_evsel = t->evlist->selected;

	hists__collapse_resort(&t->sym_evsel->hists, NULL);
	hists__output_resort(&t->sym_evsel->hists);
	hists__decay_entries(&t->sym_evsel->hists,
			     t->hide_user_symbols,
			     t->hide_kernel_symbols);
}

static void *display_thread_tui(void *arg)
{
	struct perf_evsel *pos;
	struct perf_top *top = arg;
	const char *help = "For a higher level overview, try: perf top --sort comm,dso";
	struct hist_browser_timer hbt = {
		.timer		= perf_top__sort_new_samples,
		.arg		= top,
		.refresh	= top->delay_secs,
	};

	perf_top__sort_new_samples(top);

	/*
	 * Initialize the uid_filter_str, in the future the TUI will allow
	 * Zooming in/out UIDs. For now juse use whatever the user passed
	 * via --uid.
	 */
	evlist__for_each(top->evlist, pos)
		pos->hists.uid_filter_str = top->record_opts.target.uid_str;

	perf_evlist__tui_browse_hists(top->evlist, help, &hbt, top->min_percent,
				      &top->session->header.env);

	done = 1;
	return NULL;
}

static void *display_thread(void *arg)
{
	struct pollfd stdin_poll = { .fd = 0, .events = POLLIN };
	struct termios tc, save;
	struct perf_top *top = arg;
	int delay_msecs, c;

	tcgetattr(0, &save);
	tc = save;
	tc.c_lflag &= ~(ICANON | ECHO);
	tc.c_cc[VMIN] = 0;
	tc.c_cc[VTIME] = 0;

	pthread__unblock_sigwinch();
repeat:
	delay_msecs = top->delay_secs * 1000;
	tcsetattr(0, TCSANOW, &tc);
	/* trash return*/
	getc(stdin);

	while (!done) {
		perf_top__print_sym_table(top);
		/*
		 * Either timeout expired or we got an EINTR due to SIGWINCH,
		 * refresh screen in both cases.
		 */
		switch (poll(&stdin_poll, 1, delay_msecs)) {
		case 0:
			continue;
		case -1:
			if (errno == EINTR)
				continue;
			/* Fall trhu */
		default:
			c = getc(stdin);
			tcsetattr(0, TCSAFLUSH, &save);

			if (perf_top__handle_keypress(top, c))
				goto repeat;
			done = 1;
		}
	}

	return NULL;
}

static int symbol_filter(struct map *map __maybe_unused, struct symbol *sym)
{
	const char *name = sym->name;

	/*
	 * ppc64 uses function descriptors and appends a '.' to the
	 * start of every instruction address. Remove it.
	 */
	if (name[0] == '.')
		name++;

	if (!strcmp(name, "_text") ||
	    !strcmp(name, "_etext") ||
	    !strcmp(name, "_sinittext") ||
	    !strncmp("init_module", name, 11) ||
	    !strncmp("cleanup_module", name, 14) ||
	    strstr(name, "_text_start") ||
	    strstr(name, "_text_end"))
		return 1;

	if (symbol__is_idle(sym))
		sym->ignore = true;

	return 0;
}

static int hist_iter__top_callback(struct hist_entry_iter *iter,
				   struct addr_location *al, bool single,
				   void *arg)
{
	struct perf_top *top = arg;
	struct hist_entry *he = iter->he;
	struct perf_evsel *evsel = iter->evsel;

	if (sort__has_sym && single) {
		u64 ip = al->addr;

		if (al->map)
			ip = al->map->unmap_ip(al->map, ip);

		perf_top__record_precise_ip(top, he, evsel->idx, ip);
	}

	return 0;
}

static void perf_event__process_sample(struct perf_tool *tool,
				       const union perf_event *event,
				       struct perf_evsel *evsel,
				       struct perf_sample *sample,
				       struct machine *machine)
{
	struct perf_top *top = container_of(tool, struct perf_top, tool);
	struct addr_location al;
	int err;

	if (!machine && perf_guest) {
		static struct intlist *seen;

		if (!seen)
			seen = intlist__new(NULL);

		if (!intlist__has_entry(seen, sample->pid)) {
			pr_err("Can't find guest [%d]'s kernel information\n",
				sample->pid);
			intlist__add(seen, sample->pid);
		}
		return;
	}

	if (!machine) {
		pr_err("%u unprocessable samples recorded.\r",
		       top->session->stats.nr_unprocessable_samples++);
		return;
	}

	if (event->header.misc & PERF_RECORD_MISC_EXACT_IP)
		top->exact_samples++;

	if (perf_event__preprocess_sample(event, machine, &al, sample) < 0)
		return;

	if (!top->kptr_restrict_warned &&
	    symbol_conf.kptr_restrict &&
	    al.cpumode == PERF_RECORD_MISC_KERNEL) {
		ui__warning(
"Kernel address maps (/proc/{kallsyms,modules}) are restricted.\n\n"
"Check /proc/sys/kernel/kptr_restrict.\n\n"
"Kernel%s samples will not be resolved.\n",
			  !RB_EMPTY_ROOT(&al.map->dso->symbols[MAP__FUNCTION]) ?
			  " modules" : "");
		if (use_browser <= 0)
			sleep(5);
		top->kptr_restrict_warned = true;
	}

	if (al.sym == NULL) {
		const char *msg = "Kernel samples will not be resolved.\n";
		/*
		 * As we do lazy loading of symtabs we only will know if the
		 * specified vmlinux file is invalid when we actually have a
		 * hit in kernel space and then try to load it. So if we get
		 * here and there are _no_ symbols in the DSO backing the
		 * kernel map, bail out.
		 *
		 * We may never get here, for instance, if we use -K/
		 * --hide-kernel-symbols, even if the user specifies an
		 * invalid --vmlinux ;-)
		 */
		if (!top->kptr_restrict_warned && !top->vmlinux_warned &&
		    al.map == machine->vmlinux_maps[MAP__FUNCTION] &&
		    RB_EMPTY_ROOT(&al.map->dso->symbols[MAP__FUNCTION])) {
			if (symbol_conf.vmlinux_name) {
				ui__warning("The %s file can't be used.\n%s",
					    symbol_conf.vmlinux_name, msg);
			} else {
				ui__warning("A vmlinux file was not found.\n%s",
					    msg);
			}

			if (use_browser <= 0)
				sleep(5);
			top->vmlinux_warned = true;
		}
	}

	if (al.sym == NULL || !al.sym->ignore) {
		struct hist_entry_iter iter = {
			.add_entry_cb = hist_iter__top_callback,
		};

		if (symbol_conf.cumulate_callchain)
			iter.ops = &hist_iter_cumulative;
		else
			iter.ops = &hist_iter_normal;

		pthread_mutex_lock(&evsel->hists.lock);

		err = hist_entry_iter__add(&iter, &al, evsel, sample,
					   top->max_stack, top);
		if (err < 0)
			pr_err("Problem incrementing symbol period, skipping event\n");

		pthread_mutex_unlock(&evsel->hists.lock);
	}

	return;
}

static void perf_top__mmap_read_idx(struct perf_top *top, int idx)
{
	struct perf_sample sample;
	struct perf_evsel *evsel;
	struct perf_session *session = top->session;
	union perf_event *event;
	struct machine *machine;
	u8 origin;
	int ret;

	while ((event = perf_evlist__mmap_read(top->evlist, idx)) != NULL) {
		ret = perf_evlist__parse_sample(top->evlist, event, &sample);
		if (ret) {
			pr_err("Can't parse sample, err = %d\n", ret);
			goto next_event;
		}

		evsel = perf_evlist__id2evsel(session->evlist, sample.id);
		assert(evsel != NULL);

		origin = event->header.misc & PERF_RECORD_MISC_CPUMODE_MASK;

		if (event->header.type == PERF_RECORD_SAMPLE)
			++top->samples;

		switch (origin) {
		case PERF_RECORD_MISC_USER:
			++top->us_samples;
			if (top->hide_user_symbols)
				goto next_event;
			machine = &session->machines.host;
			break;
		case PERF_RECORD_MISC_KERNEL:
			++top->kernel_samples;
			if (top->hide_kernel_symbols)
				goto next_event;
			machine = &session->machines.host;
			break;
		case PERF_RECORD_MISC_GUEST_KERNEL:
			++top->guest_kernel_samples;
			machine = perf_session__find_machine(session,
							     sample.pid);
			break;
		case PERF_RECORD_MISC_GUEST_USER:
			++top->guest_us_samples;
			/*
			 * TODO: we don't process guest user from host side
			 * except simple counting.
			 */
			/* Fall thru */
		default:
			goto next_event;
		}


		if (event->header.type == PERF_RECORD_SAMPLE) {
			perf_event__process_sample(&top->tool, event, evsel,
						   &sample, machine);
		} else if (event->header.type < PERF_RECORD_MAX) {
			hists__inc_nr_events(&evsel->hists, event->header.type);
			machine__process_event(machine, event, &sample);
		} else
			++session->stats.nr_unknown_events;
next_event:
		perf_evlist__mmap_consume(top->evlist, idx);
	}
}

static void perf_top__mmap_read(struct perf_top *top)
{
	int i;

	for (i = 0; i < top->evlist->nr_mmaps; i++)
		perf_top__mmap_read_idx(top, i);
}

static int perf_top__start_counters(struct perf_top *top)
{
	char msg[512];
	struct perf_evsel *counter;
	struct perf_evlist *evlist = top->evlist;
	struct record_opts *opts = &top->record_opts;

	perf_evlist__config(evlist, opts);

	evlist__for_each(evlist, counter) {
try_again:
		if (perf_evsel__open(counter, top->evlist->cpus,
				     top->evlist->threads) < 0) {
			if (perf_evsel__fallback(counter, errno, msg, sizeof(msg))) {
				if (verbose)
					ui__warning("%s\n", msg);
				goto try_again;
			}

			perf_evsel__open_strerror(counter, &opts->target,
						  errno, msg, sizeof(msg));
			ui__error("%s\n", msg);
			goto out_err;
		}
	}

	if (perf_evlist__mmap(evlist, opts->mmap_pages, false) < 0) {
		ui__error("Failed to mmap with %d (%s)\n",
			    errno, strerror(errno));
		goto out_err;
	}

	return 0;

out_err:
	return -1;
}

static int perf_top__setup_sample_type(struct perf_top *top __maybe_unused)
{
	if (!sort__has_sym) {
		if (symbol_conf.use_callchain) {
			ui__error("Selected -g but \"sym\" not present in --sort/-s.");
			return -EINVAL;
		}
	} else if (callchain_param.mode != CHAIN_NONE) {
		if (callchain_register_param(&callchain_param) < 0) {
			ui__error("Can't register callchain params.\n");
			return -EINVAL;
		}
	}

	return 0;
}

static int __cmd_top(struct perf_top *top)
{
	struct record_opts *opts = &top->record_opts;
	pthread_t thread;
	int ret;

	top->session = perf_session__new(NULL, false, NULL);
	if (top->session == NULL)
		return -ENOMEM;

	machines__set_symbol_filter(&top->session->machines, symbol_filter);

	if (!objdump_path) {
		ret = perf_session_env__lookup_objdump(&top->session->header.env);
		if (ret)
			goto out_delete;
	}

	ret = perf_top__setup_sample_type(top);
	if (ret)
		goto out_delete;

	machine__synthesize_threads(&top->session->machines.host, &opts->target,
				    top->evlist->threads, false);
	ret = perf_top__start_counters(top);
	if (ret)
		goto out_delete;

	top->session->evlist = top->evlist;
	perf_session__set_id_hdr_size(top->session);

	/*
	 * When perf is starting the traced process, all the events (apart from
	 * group members) have enable_on_exec=1 set, so don't spoil it by
	 * prematurely enabling them.
	 *
	 * XXX 'top' still doesn't start workloads like record, trace, but should,
	 * so leave the check here.
	 */
        if (!target__none(&opts->target))
                perf_evlist__enable(top->evlist);

	/* Wait for a minimal set of events before starting the snapshot */
	poll(top->evlist->pollfd, top->evlist->nr_fds, 100);

	perf_top__mmap_read(top);

	ret = -1;
	if (pthread_create(&thread, NULL, (use_browser > 0 ? display_thread_tui :
							    display_thread), top)) {
		ui__error("Could not create display thread.\n");
		goto out_delete;
	}

	if (top->realtime_prio) {
		struct sched_param param;

		param.sched_priority = top->realtime_prio;
		if (sched_setscheduler(0, SCHED_FIFO, &param)) {
			ui__error("Could not set realtime priority.\n");
			goto out_delete;
		}
	}

	while (!done) {
		u64 hits = top->samples;

		perf_top__mmap_read(top);

		if (hits == top->samples)
			ret = poll(top->evlist->pollfd, top->evlist->nr_fds, 100);
	}

	ret = 0;
out_delete:
	perf_session__delete(top->session);
	top->session = NULL;

	return ret;
}

static int
callchain_opt(const struct option *opt, const char *arg, int unset)
{
	symbol_conf.use_callchain = true;
	return record_callchain_opt(opt, arg, unset);
}

static int
parse_callchain_opt(const struct option *opt, const char *arg, int unset)
{
	symbol_conf.use_callchain = true;
	return record_parse_callchain_opt(opt, arg, unset);
}

static int perf_top_config(const char *var, const char *value, void *cb)
{
	struct perf_top *top = cb;

	if (!strcmp(var, "top.call-graph"))
		return record_parse_callchain(value, &top->record_opts);
	if (!strcmp(var, "top.children")) {
		symbol_conf.cumulate_callchain = perf_config_bool(var, value);
		return 0;
	}

	return perf_default_config(var, value, cb);
}

static int
parse_percent_limit(const struct option *opt, const char *arg,
		    int unset __maybe_unused)
{
	struct perf_top *top = opt->value;

	top->min_percent = strtof(arg, NULL);
	return 0;
}

int cmd_top(int argc, const char **argv, const char *prefix __maybe_unused)
{
	int status = -1;
	char errbuf[BUFSIZ];
	struct perf_top top = {
		.count_filter	     = 5,
		.delay_secs	     = 2,
		.record_opts = {
			.mmap_pages	= UINT_MAX,
			.user_freq	= UINT_MAX,
			.user_interval	= ULLONG_MAX,
			.freq		= 4000, /* 4 KHz */
			.target		= {
				.uses_mmap   = true,
			},
		},
		.max_stack	     = PERF_MAX_STACK_DEPTH,
		.sym_pcnt_filter     = 5,
	};
	struct record_opts *opts = &top.record_opts;
	struct target *target = &opts->target;
	const struct option options[] = {
	OPT_CALLBACK('e', "event", &top.evlist, "event",
		     "event selector. use 'perf list' to list available events",
		     parse_events_option),
	OPT_U64('c', "count", &opts->user_interval, "event period to sample"),
	OPT_STRING('p', "pid", &target->pid, "pid",
		    "profile events on existing process id"),
	OPT_STRING('t', "tid", &target->tid, "tid",
		    "profile events on existing thread id"),
	OPT_BOOLEAN('a', "all-cpus", &target->system_wide,
			    "system-wide collection from all CPUs"),
	OPT_STRING('C', "cpu", &target->cpu_list, "cpu",
		    "list of cpus to monitor"),
	OPT_STRING('k', "vmlinux", &symbol_conf.vmlinux_name,
		   "file", "vmlinux pathname"),
	OPT_BOOLEAN(0, "ignore-vmlinux", &symbol_conf.ignore_vmlinux,
		    "don't load vmlinux even if found"),
	OPT_BOOLEAN('K', "hide_kernel_symbols", &top.hide_kernel_symbols,
		    "hide kernel symbols"),
	OPT_CALLBACK('m', "mmap-pages", &opts->mmap_pages, "pages",
		     "number of mmap data pages",
		     perf_evlist__parse_mmap_pages),
	OPT_INTEGER('r', "realtime", &top.realtime_prio,
		    "collect data with this RT SCHED_FIFO priority"),
	OPT_INTEGER('d', "delay", &top.delay_secs,
		    "number of seconds to delay between refreshes"),
	OPT_BOOLEAN('D', "dump-symtab", &top.dump_symtab,
			    "dump the symbol table used for profiling"),
	OPT_INTEGER('f', "count-filter", &top.count_filter,
		    "only display functions with more events than this"),
	OPT_BOOLEAN(0, "group", &opts->group,
			    "put the counters into a counter group"),
	OPT_BOOLEAN('i', "no-inherit", &opts->no_inherit,
		    "child tasks do not inherit counters"),
	OPT_STRING(0, "sym-annotate", &top.sym_filter, "symbol name",
		    "symbol to annotate"),
	OPT_BOOLEAN('z', "zero", &top.zero, "zero history across updates"),
	OPT_UINTEGER('F', "freq", &opts->user_freq, "profile at this frequency"),
	OPT_INTEGER('E', "entries", &top.print_entries,
		    "display this many functions"),
	OPT_BOOLEAN('U', "hide_user_symbols", &top.hide_user_symbols,
		    "hide user symbols"),
	OPT_BOOLEAN(0, "tui", &top.use_tui, "Use the TUI interface"),
	OPT_BOOLEAN(0, "stdio", &top.use_stdio, "Use the stdio interface"),
	OPT_INCR('v', "verbose", &verbose,
		    "be more verbose (show counter open errors, etc)"),
	OPT_STRING('s', "sort", &sort_order, "key[,key2...]",
		   "sort by key(s): pid, comm, dso, symbol, parent, cpu, srcline, ..."
		   " Please refer the man page for the complete list."),
	OPT_STRING(0, "fields", &field_order, "key[,keys...]",
		   "output field(s): overhead, period, sample plus all of sort keys"),
	OPT_BOOLEAN('n', "show-nr-samples", &symbol_conf.show_nr_samples,
		    "Show a column with the number of samples"),
	OPT_CALLBACK_NOOPT('g', NULL, &top.record_opts,
			   NULL, "enables call-graph recording",
			   &callchain_opt),
	OPT_CALLBACK(0, "call-graph", &top.record_opts,
		     "mode[,dump_size]", record_callchain_help,
		     &parse_callchain_opt),
	OPT_BOOLEAN(0, "children", &symbol_conf.cumulate_callchain,
		    "Accumulate callchains of children and show total overhead as well"),
	OPT_INTEGER(0, "max-stack", &top.max_stack,
		    "Set the maximum stack depth when parsing the callchain. "
		    "Default: " __stringify(PERF_MAX_STACK_DEPTH)),
	OPT_CALLBACK(0, "ignore-callees", NULL, "regex",
		   "ignore callees of these functions in call graphs",
		   report_parse_ignore_callees_opt),
	OPT_BOOLEAN(0, "show-total-period", &symbol_conf.show_total_period,
		    "Show a column with the sum of periods"),
	OPT_STRING(0, "dsos", &symbol_conf.dso_list_str, "dso[,dso...]",
		   "only consider symbols in these dsos"),
	OPT_STRING(0, "comms", &symbol_conf.comm_list_str, "comm[,comm...]",
		   "only consider symbols in these comms"),
	OPT_STRING(0, "symbols", &symbol_conf.sym_list_str, "symbol[,symbol...]",
		   "only consider these symbols"),
	OPT_BOOLEAN(0, "source", &symbol_conf.annotate_src,
		    "Interleave source code with assembly code (default)"),
	OPT_BOOLEAN(0, "asm-raw", &symbol_conf.annotate_asm_raw,
		    "Display raw encoding of assembly instructions (default)"),
	OPT_STRING(0, "objdump", &objdump_path, "path",
		    "objdump binary to use for disassembly and annotations"),
	OPT_STRING('M', "disassembler-style", &disassembler_style, "disassembler style",
		   "Specify disassembler style (e.g. -M intel for intel syntax)"),
	OPT_STRING('u', "uid", &target->uid_str, "user", "user to profile"),
	OPT_CALLBACK(0, "percent-limit", &top, "percent",
		     "Don't show entries under that percent", parse_percent_limit),
	OPT_CALLBACK(0, "percentage", NULL, "relative|absolute",
		     "How to display percentage of filtered entries", parse_filter_percentage),
	OPT_END()
	};
	const char * const top_usage[] = {
		"perf top [<options>]",
		NULL
	};

	top.evlist = perf_evlist__new();
	if (top.evlist == NULL)
		return -ENOMEM;

	perf_config(perf_top_config, &top);

	argc = parse_options(argc, argv, options, top_usage, 0);
	if (argc)
		usage_with_options(top_usage, options);

	sort__mode = SORT_MODE__TOP;
	/* display thread wants entries to be collapsed in a different tree */
	sort__need_collapse = 1;

	if (setup_sorting() < 0) {
		if (sort_order)
			parse_options_usage(top_usage, options, "s", 1);
		if (field_order)
			parse_options_usage(sort_order ? NULL : top_usage,
					    options, "fields", 0);
		goto out_delete_evlist;
	}

	if (top.use_stdio)
		use_browser = 0;
	else if (top.use_tui)
		use_browser = 1;

	setup_browser(false);

	status = target__validate(target);
	if (status) {
		target__strerror(target, status, errbuf, BUFSIZ);
		ui__warning("%s\n", errbuf);
	}

	status = target__parse_uid(target);
	if (status) {
		int saved_errno = errno;

		target__strerror(target, status, errbuf, BUFSIZ);
		ui__error("%s\n", errbuf);

		status = -saved_errno;
		goto out_delete_evlist;
	}

	if (target__none(target))
		target->system_wide = true;

	if (perf_evlist__create_maps(top.evlist, target) < 0)
		usage_with_options(top_usage, options);

	if (!top.evlist->nr_entries &&
	    perf_evlist__add_default(top.evlist) < 0) {
		ui__error("Not enough memory for event selector list\n");
		goto out_delete_evlist;
	}

	symbol_conf.nr_events = top.evlist->nr_entries;

	if (top.delay_secs < 1)
		top.delay_secs = 1;

	if (record_opts__config(opts)) {
		status = -EINVAL;
		goto out_delete_evlist;
	}

	top.sym_evsel = perf_evlist__first(top.evlist);

	if (!symbol_conf.use_callchain) {
		symbol_conf.cumulate_callchain = false;
		perf_hpp__cancel_cumulate();
	}

	symbol_conf.priv_size = sizeof(struct annotation);

	symbol_conf.try_vmlinux_path = (symbol_conf.vmlinux_name == NULL);
	if (symbol__init() < 0)
		return -1;

	sort__setup_elide(stdout);

	get_term_dimensions(&top.winsize);
	if (top.print_entries == 0) {
		struct sigaction act = {
			.sa_sigaction = perf_top__sig_winch,
			.sa_flags     = SA_SIGINFO,
		};
		perf_top__update_print_entries(&top);
		sigaction(SIGWINCH, &act, NULL);
	}

	status = __cmd_top(&top);

out_delete_evlist:
	perf_evlist__delete(top.evlist);

	return status;
}<|MERGE_RESOLUTION|>--- conflicted
+++ resolved
@@ -246,30 +246,6 @@
 	pthread_mutex_unlock(&notes->lock);
 }
 
-<<<<<<< HEAD
-static struct hist_entry *perf_evsel__add_hist_entry(struct perf_evsel *evsel,
-						     struct addr_location *al,
-						     struct perf_sample *sample)
-{
-	struct hist_entry *he;
-
-	pthread_mutex_lock(&evsel->hists.lock);
-	he = __hists__add_entry(&evsel->hists, al, NULL, NULL, NULL,
-				sample->period, sample->weight,
-				sample->transaction);
-	pthread_mutex_unlock(&evsel->hists.lock);
-	if (he == NULL)
-		return NULL;
-
-	hists__inc_nr_events(&evsel->hists, PERF_RECORD_SAMPLE);
-	if (!he->filtered)
-		evsel->hists.stats.nr_non_filtered_samples++;
-
-	return he;
-}
-
-=======
->>>>>>> 82b89778
 static void perf_top__print_sym_table(struct perf_top *top)
 {
 	char bf[160];
