/* SPDX-License-Identifier: GPL-2.0-only */
/*
 * Copyright (C) 2012 ARM Ltd.
 */
#ifndef __ASM_SPINLOCK_H
#define __ASM_SPINLOCK_H

#include <asm/qrwlock.h>
#include <asm/qspinlock.h>

/* See include/linux/spinlock.h */
#define smp_mb__after_spinlock()	smp_mb()

/*
 * Changing this will break osq_lock() thanks to the call inside
 * smp_cond_load_relaxed().
 *
 * See:
 * https://lore.kernel.org/lkml/20200110100612.GC2827@hirez.programming.kicks-ass.net
 */
<<<<<<< HEAD
#define vcpu_is_preempted(cpu)	false
=======
#define vcpu_is_preempted vcpu_is_preempted
static inline bool vcpu_is_preempted(int cpu)
{
	return false;
}
>>>>>>> 2c523b34

#endif /* __ASM_SPINLOCK_H */<|MERGE_RESOLUTION|>--- conflicted
+++ resolved
@@ -18,14 +18,10 @@
  * See:
  * https://lore.kernel.org/lkml/20200110100612.GC2827@hirez.programming.kicks-ass.net
  */
-<<<<<<< HEAD
-#define vcpu_is_preempted(cpu)	false
-=======
 #define vcpu_is_preempted vcpu_is_preempted
 static inline bool vcpu_is_preempted(int cpu)
 {
 	return false;
 }
->>>>>>> 2c523b34
 
 #endif /* __ASM_SPINLOCK_H */