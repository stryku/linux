/*
 * SPDX-License-Identifier: MIT
 *
 * Copyright © 2014-2016 Intel Corporation
 */

#include <linux/mman.h>
#include <linux/sizes.h>

#include "gt/intel_gt.h"
#include "gt/intel_gt_requests.h"

#include "i915_drv.h"
#include "i915_gem_gtt.h"
#include "i915_gem_ioctls.h"
#include "i915_gem_object.h"
#include "i915_trace.h"
#include "i915_vma.h"

static inline bool
__vma_matches(struct vm_area_struct *vma, struct file *filp,
	      unsigned long addr, unsigned long size)
{
	if (vma->vm_file != filp)
		return false;

	return vma->vm_start == addr &&
	       (vma->vm_end - vma->vm_start) == PAGE_ALIGN(size);
}

/**
 * i915_gem_mmap_ioctl - Maps the contents of an object, returning the address
 *			 it is mapped to.
 * @dev: drm device
 * @data: ioctl data blob
 * @file: drm file
 *
 * While the mapping holds a reference on the contents of the object, it doesn't
 * imply a ref on the object itself.
 *
 * IMPORTANT:
 *
 * DRM driver writers who look a this function as an example for how to do GEM
 * mmap support, please don't implement mmap support like here. The modern way
 * to implement DRM mmap support is with an mmap offset ioctl (like
 * i915_gem_mmap_gtt) and then using the mmap syscall on the DRM fd directly.
 * That way debug tooling like valgrind will understand what's going on, hiding
 * the mmap call in a driver private ioctl will break that. The i915 driver only
 * does cpu mmaps this way because we didn't know better.
 */
int
i915_gem_mmap_ioctl(struct drm_device *dev, void *data,
		    struct drm_file *file)
{
	struct drm_i915_gem_mmap *args = data;
	struct drm_i915_gem_object *obj;
	unsigned long addr;

	if (args->flags & ~(I915_MMAP_WC))
		return -EINVAL;

	if (args->flags & I915_MMAP_WC && !boot_cpu_has(X86_FEATURE_PAT))
		return -ENODEV;

	obj = i915_gem_object_lookup(file, args->handle);
	if (!obj)
		return -ENOENT;

	/* prime objects have no backing filp to GEM mmap
	 * pages from.
	 */
	if (!obj->base.filp) {
		addr = -ENXIO;
		goto err;
	}

	if (range_overflows(args->offset, args->size, (u64)obj->base.size)) {
		addr = -EINVAL;
		goto err;
	}

	addr = vm_mmap(obj->base.filp, 0, args->size,
		       PROT_READ | PROT_WRITE, MAP_SHARED,
		       args->offset);
	if (IS_ERR_VALUE(addr))
		goto err;

	if (args->flags & I915_MMAP_WC) {
		struct mm_struct *mm = current->mm;
		struct vm_area_struct *vma;

		if (down_write_killable(&mm->mmap_sem)) {
			addr = -EINTR;
			goto err;
		}
		vma = find_vma(mm, addr);
		if (vma && __vma_matches(vma, obj->base.filp, addr, args->size))
			vma->vm_page_prot =
				pgprot_writecombine(vm_get_page_prot(vma->vm_flags));
		else
			addr = -ENOMEM;
		up_write(&mm->mmap_sem);
		if (IS_ERR_VALUE(addr))
			goto err;
	}
	i915_gem_object_put(obj);

	args->addr_ptr = (u64)addr;
	return 0;

err:
	i915_gem_object_put(obj);
	return addr;
}

static unsigned int tile_row_pages(const struct drm_i915_gem_object *obj)
{
	return i915_gem_object_get_tile_row_size(obj) >> PAGE_SHIFT;
}

/**
 * i915_gem_mmap_gtt_version - report the current feature set for GTT mmaps
 *
 * A history of the GTT mmap interface:
 *
 * 0 - Everything had to fit into the GTT. Both parties of a memcpy had to
 *     aligned and suitable for fencing, and still fit into the available
 *     mappable space left by the pinned display objects. A classic problem
 *     we called the page-fault-of-doom where we would ping-pong between
 *     two objects that could not fit inside the GTT and so the memcpy
 *     would page one object in at the expense of the other between every
 *     single byte.
 *
 * 1 - Objects can be any size, and have any compatible fencing (X Y, or none
 *     as set via i915_gem_set_tiling() [DRM_I915_GEM_SET_TILING]). If the
 *     object is too large for the available space (or simply too large
 *     for the mappable aperture!), a view is created instead and faulted
 *     into userspace. (This view is aligned and sized appropriately for
 *     fenced access.)
 *
 * 2 - Recognise WC as a separate cache domain so that we can flush the
 *     delayed writes via GTT before performing direct access via WC.
 *
 * 3 - Remove implicit set-domain(GTT) and synchronisation on initial
 *     pagefault; swapin remains transparent.
 *
 * Restrictions:
 *
 *  * snoopable objects cannot be accessed via the GTT. It can cause machine
 *    hangs on some architectures, corruption on others. An attempt to service
 *    a GTT page fault from a snoopable object will generate a SIGBUS.
 *
 *  * the object must be able to fit into RAM (physical memory, though no
 *    limited to the mappable aperture).
 *
 *
 * Caveats:
 *
 *  * a new GTT page fault will synchronize rendering from the GPU and flush
 *    all data to system memory. Subsequent access will not be synchronized.
 *
 *  * all mappings are revoked on runtime device suspend.
 *
 *  * there are only 8, 16 or 32 fence registers to share between all users
 *    (older machines require fence register for display and blitter access
 *    as well). Contention of the fence registers will cause the previous users
 *    to be unmapped and any new access will generate new page faults.
 *
 *  * running out of memory while servicing a fault may generate a SIGBUS,
 *    rather than the expected SIGSEGV.
 */
int i915_gem_mmap_gtt_version(void)
{
	return 3;
}

static inline struct i915_ggtt_view
compute_partial_view(const struct drm_i915_gem_object *obj,
		     pgoff_t page_offset,
		     unsigned int chunk)
{
	struct i915_ggtt_view view;

	if (i915_gem_object_is_tiled(obj))
		chunk = roundup(chunk, tile_row_pages(obj));

	view.type = I915_GGTT_VIEW_PARTIAL;
	view.partial.offset = rounddown(page_offset, chunk);
	view.partial.size =
		min_t(unsigned int, chunk,
		      (obj->base.size >> PAGE_SHIFT) - view.partial.offset);

	/* If the partial covers the entire object, just create a normal VMA. */
	if (chunk >= obj->base.size >> PAGE_SHIFT)
		view.type = I915_GGTT_VIEW_NORMAL;

	return view;
}

/**
 * i915_gem_fault - fault a page into the GTT
 * @vmf: fault info
 *
 * The fault handler is set up by drm_gem_mmap() when a object is GTT mapped
 * from userspace.  The fault handler takes care of binding the object to
 * the GTT (if needed), allocating and programming a fence register (again,
 * only if needed based on whether the old reg is still valid or the object
 * is tiled) and inserting a new PTE into the faulting process.
 *
 * Note that the faulting process may involve evicting existing objects
 * from the GTT and/or fence registers to make room.  So performance may
 * suffer if the GTT working set is large or there are few fence registers
 * left.
 *
 * The current feature set supported by i915_gem_fault() and thus GTT mmaps
 * is exposed via I915_PARAM_MMAP_GTT_VERSION (see i915_gem_mmap_gtt_version).
 */
vm_fault_t i915_gem_fault(struct vm_fault *vmf)
{
#define MIN_CHUNK_PAGES (SZ_1M >> PAGE_SHIFT)
	struct vm_area_struct *area = vmf->vma;
	struct drm_i915_gem_object *obj = to_intel_bo(area->vm_private_data);
	struct drm_device *dev = obj->base.dev;
	struct drm_i915_private *i915 = to_i915(dev);
	struct intel_runtime_pm *rpm = &i915->runtime_pm;
	struct i915_ggtt *ggtt = &i915->ggtt;
	bool write = area->vm_flags & VM_WRITE;
	intel_wakeref_t wakeref;
	struct i915_vma *vma;
	pgoff_t page_offset;
	int srcu;
	int ret;

	/* Sanity check that we allow writing into this object */
	if (i915_gem_object_is_readonly(obj) && write)
		return VM_FAULT_SIGBUS;

	/* We don't use vmf->pgoff since that has the fake offset */
	page_offset = (vmf->address - area->vm_start) >> PAGE_SHIFT;

	trace_i915_gem_object_fault(obj, page_offset, true, write);

	ret = i915_gem_object_pin_pages(obj);
	if (ret)
		goto err;

	wakeref = intel_runtime_pm_get(rpm);

	ret = intel_gt_reset_trylock(ggtt->vm.gt, &srcu);
<<<<<<< HEAD
	if (ret)
		goto err_rpm;

	ret = i915_mutex_lock_interruptible(dev);
=======
>>>>>>> b08baef0
	if (ret)
		goto err_rpm;

	/* Now pin it into the GTT as needed */
	vma = i915_gem_object_ggtt_pin(obj, NULL, 0, 0,
				       PIN_MAPPABLE |
				       PIN_NONBLOCK /* NOWARN */ |
				       PIN_NOEVICT);
	if (IS_ERR(vma)) {
		/* Use a partial view if it is bigger than available space */
		struct i915_ggtt_view view =
			compute_partial_view(obj, page_offset, MIN_CHUNK_PAGES);
		unsigned int flags;

		flags = PIN_MAPPABLE | PIN_NOSEARCH;
		if (view.type == I915_GGTT_VIEW_NORMAL)
			flags |= PIN_NONBLOCK; /* avoid warnings for pinned */

		/*
		 * Userspace is now writing through an untracked VMA, abandon
		 * all hope that the hardware is able to track future writes.
		 */

		vma = i915_gem_object_ggtt_pin(obj, &view, 0, 0, flags);
		if (IS_ERR(vma)) {
			flags = PIN_MAPPABLE;
			view.type = I915_GGTT_VIEW_PARTIAL;
			vma = i915_gem_object_ggtt_pin(obj, &view, 0, 0, flags);
		}

		/* The entire mappable GGTT is pinned? Unexpected! */
		GEM_BUG_ON(vma == ERR_PTR(-ENOSPC));
	}
	if (IS_ERR(vma)) {
		ret = PTR_ERR(vma);
		goto err_reset;
	}

	/* Access to snoopable pages through the GTT is incoherent. */
	if (obj->cache_level != I915_CACHE_NONE && !HAS_LLC(i915)) {
		ret = -EFAULT;
		goto err_unpin;
	}

	ret = i915_vma_pin_fence(vma);
	if (ret)
		goto err_unpin;

	/* Finally, remap it using the new GTT offset */
	ret = remap_io_mapping(area,
			       area->vm_start + (vma->ggtt_view.partial.offset << PAGE_SHIFT),
			       (ggtt->gmadr.start + vma->node.start) >> PAGE_SHIFT,
			       min_t(u64, vma->size, area->vm_end - area->vm_start),
			       &ggtt->iomap);
	if (ret)
		goto err_fence;

	assert_rpm_wakelock_held(rpm);

	/* Mark as being mmapped into userspace for later revocation */
	mutex_lock(&i915->ggtt.vm.mutex);
	if (!i915_vma_set_userfault(vma) && !obj->userfault_count++)
		list_add(&obj->userfault_link, &i915->ggtt.userfault_list);
	mutex_unlock(&i915->ggtt.vm.mutex);

	if (IS_ACTIVE(CONFIG_DRM_I915_USERFAULT_AUTOSUSPEND))
		intel_wakeref_auto(&i915->ggtt.userfault_wakeref,
				   msecs_to_jiffies_timeout(CONFIG_DRM_I915_USERFAULT_AUTOSUSPEND));

	if (write) {
		GEM_BUG_ON(!i915_gem_object_has_pinned_pages(obj));
		i915_vma_set_ggtt_write(vma);
		obj->mm.dirty = true;
	}

err_fence:
	i915_vma_unpin_fence(vma);
err_unpin:
	__i915_vma_unpin(vma);
err_reset:
	intel_gt_reset_unlock(ggtt->vm.gt, srcu);
err_rpm:
	intel_runtime_pm_put(rpm, wakeref);
	i915_gem_object_unpin_pages(obj);
err:
	switch (ret) {
	default:
		WARN_ONCE(ret, "unhandled error in %s: %i\n", __func__, ret);
		/* fallthrough */
	case -EIO: /* shmemfs failure from swap device */
	case -EFAULT: /* purged object */
	case -ENODEV: /* bad object, how did you get here! */
		return VM_FAULT_SIGBUS;

	case -ENOSPC: /* shmemfs allocation failure */
	case -ENOMEM: /* our allocation failure */
		return VM_FAULT_OOM;

	case 0:
	case -EAGAIN:
	case -ERESTARTSYS:
	case -EINTR:
	case -EBUSY:
		/*
		 * EBUSY is ok: this just means that another thread
		 * already did the job.
		 */
		return VM_FAULT_NOPAGE;
	}
}

void __i915_gem_object_release_mmap(struct drm_i915_gem_object *obj)
{
	struct i915_vma *vma;

	GEM_BUG_ON(!obj->userfault_count);

	obj->userfault_count = 0;
	list_del(&obj->userfault_link);
	drm_vma_node_unmap(&obj->base.vma_node,
			   obj->base.dev->anon_inode->i_mapping);

	for_each_ggtt_vma(vma, obj)
		i915_vma_unset_userfault(vma);
}

/**
 * i915_gem_object_release_mmap - remove physical page mappings
 * @obj: obj in question
 *
 * Preserve the reservation of the mmapping with the DRM core code, but
 * relinquish ownership of the pages back to the system.
 *
 * It is vital that we remove the page mapping if we have mapped a tiled
 * object through the GTT and then lose the fence register due to
 * resource pressure. Similarly if the object has been moved out of the
 * aperture, than pages mapped into userspace must be revoked. Removing the
 * mapping will then trigger a page fault on the next user access, allowing
 * fixup by i915_gem_fault().
 */
void i915_gem_object_release_mmap(struct drm_i915_gem_object *obj)
{
	struct drm_i915_private *i915 = to_i915(obj->base.dev);
	intel_wakeref_t wakeref;

	/* Serialisation between user GTT access and our code depends upon
	 * revoking the CPU's PTE whilst the mutex is held. The next user
	 * pagefault then has to wait until we release the mutex.
	 *
	 * Note that RPM complicates somewhat by adding an additional
	 * requirement that operations to the GGTT be made holding the RPM
	 * wakeref.
	 */
	wakeref = intel_runtime_pm_get(&i915->runtime_pm);
	mutex_lock(&i915->ggtt.vm.mutex);

	if (!obj->userfault_count)
		goto out;

	__i915_gem_object_release_mmap(obj);

	/* Ensure that the CPU's PTE are revoked and there are not outstanding
	 * memory transactions from userspace before we return. The TLB
	 * flushing implied above by changing the PTE above *should* be
	 * sufficient, an extra barrier here just provides us with a bit
	 * of paranoid documentation about our requirement to serialise
	 * memory writes before touching registers / GSM.
	 */
	wmb();

out:
	mutex_unlock(&i915->ggtt.vm.mutex);
	intel_runtime_pm_put(&i915->runtime_pm, wakeref);
}

static int create_mmap_offset(struct drm_i915_gem_object *obj)
{
	struct drm_i915_private *i915 = to_i915(obj->base.dev);
	struct intel_gt *gt = &i915->gt;
	int err;

	err = drm_gem_create_mmap_offset(&obj->base);
	if (likely(!err))
		return 0;

	/* Attempt to reap some mmap space from dead objects */
	err = intel_gt_retire_requests_timeout(gt, MAX_SCHEDULE_TIMEOUT);
	if (err)
		return err;

	i915_gem_drain_freed_objects(i915);
	return drm_gem_create_mmap_offset(&obj->base);
}

int
i915_gem_mmap_gtt(struct drm_file *file,
		  struct drm_device *dev,
		  u32 handle,
		  u64 *offset)
{
	struct drm_i915_gem_object *obj;
	int ret;

	obj = i915_gem_object_lookup(file, handle);
	if (!obj)
		return -ENOENT;

	if (i915_gem_object_never_bind_ggtt(obj)) {
		ret = -ENODEV;
		goto out;
	}

	ret = create_mmap_offset(obj);
	if (ret == 0)
		*offset = drm_vma_node_offset_addr(&obj->base.vma_node);

out:
	i915_gem_object_put(obj);
	return ret;
}

/**
 * i915_gem_mmap_gtt_ioctl - prepare an object for GTT mmap'ing
 * @dev: DRM device
 * @data: GTT mapping ioctl data
 * @file: GEM object info
 *
 * Simply returns the fake offset to userspace so it can mmap it.
 * The mmap call will end up in drm_gem_mmap(), which will set things
 * up so we can get faults in the handler above.
 *
 * The fault handler will take care of binding the object into the GTT
 * (since it may have been evicted to make room for something), allocating
 * a fence register, and mapping the appropriate aperture address into
 * userspace.
 */
int
i915_gem_mmap_gtt_ioctl(struct drm_device *dev, void *data,
			struct drm_file *file)
{
	struct drm_i915_gem_mmap_gtt *args = data;

	return i915_gem_mmap_gtt(file, dev, args->handle, &args->offset);
}

#if IS_ENABLED(CONFIG_DRM_I915_SELFTEST)
#include "selftests/i915_gem_mman.c"
#endif<|MERGE_RESOLUTION|>--- conflicted
+++ resolved
@@ -247,13 +247,6 @@
 	wakeref = intel_runtime_pm_get(rpm);
 
 	ret = intel_gt_reset_trylock(ggtt->vm.gt, &srcu);
-<<<<<<< HEAD
-	if (ret)
-		goto err_rpm;
-
-	ret = i915_mutex_lock_interruptible(dev);
-=======
->>>>>>> b08baef0
 	if (ret)
 		goto err_rpm;
 
