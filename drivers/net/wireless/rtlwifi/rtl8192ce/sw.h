--- conflicted
+++ resolved
@@ -33,26 +33,9 @@
 int rtl92c_init_sw_vars(struct ieee80211_hw *hw);
 void rtl92c_deinit_sw_vars(struct ieee80211_hw *hw);
 void rtl92c_init_var_map(struct ieee80211_hw *hw);
-<<<<<<< HEAD
-bool _rtl92c_cmd_send_packet(struct ieee80211_hw *hw,
-			     struct sk_buff *skb);
-void rtl92ce_phy_rf6052_set_cck_txpower(struct ieee80211_hw *hw,
-					u8 *ppowerlevel);
-void rtl92ce_phy_rf6052_set_ofdm_txpower(struct ieee80211_hw *hw,
-					 u8 *ppowerlevel, u8 channel);
-bool _rtl92ce_phy_config_bb_with_headerfile(struct ieee80211_hw *hw,
-						  u8 configtype);
-bool _rtl92ce_phy_config_bb_with_pgheaderfile(struct ieee80211_hw *hw,
-						    u8 configtype);
-void _rtl92ce_phy_lc_calibrate(struct ieee80211_hw *hw, bool is2t);
-u32 rtl92ce_phy_query_rf_reg(struct ieee80211_hw *hw,
-			    enum radio_path rfpath, u32 regaddr, u32 bitmask);
-void rtl92ce_phy_set_bw_mode_callback(struct ieee80211_hw *hw);
-=======
 bool _rtl92ce_phy_config_bb_with_headerfile(struct ieee80211_hw *hw,
 					    u8 configtype);
 bool _rtl92ce_phy_config_bb_with_pgheaderfile(struct ieee80211_hw *hw,
 					      u8 configtype);
->>>>>>> d762f438
 
 #endif