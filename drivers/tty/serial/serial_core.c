--- conflicted
+++ resolved
@@ -3016,33 +3016,20 @@
 EXPORT_SYMBOL(uart_remove_one_port);
 
 /**
-<<<<<<< HEAD
- * of_get_rs485_mode() - Implement parsing rs485 properties
- * @np: uart node
-=======
  * uart_get_rs485_mode() - retrieve rs485 properties for given uart
  * @dev: uart device
->>>>>>> 661e50bc
  * @rs485conf: output parameter
  *
  * This function implements the device tree binding described in
  * Documentation/devicetree/bindings/serial/rs485.txt.
  */
-<<<<<<< HEAD
-void of_get_rs485_mode(struct device_node *np, struct serial_rs485 *rs485conf)
-=======
 void uart_get_rs485_mode(struct device *dev, struct serial_rs485 *rs485conf)
->>>>>>> 661e50bc
 {
 	u32 rs485_delay[2];
 	int ret;
 
-<<<<<<< HEAD
-	ret = of_property_read_u32_array(np, "rs485-rts-delay", rs485_delay, 2);
-=======
 	ret = device_property_read_u32_array(dev, "rs485-rts-delay",
 					     rs485_delay, 2);
->>>>>>> 661e50bc
 	if (!ret) {
 		rs485conf->delay_rts_before_send = rs485_delay[0];
 		rs485conf->delay_rts_after_send = rs485_delay[1];
@@ -3052,20 +3039,6 @@
 	}
 
 	/*
-<<<<<<< HEAD
-	 * clear full-duplex and enabled flags to get to a defined state with
-	 * the two following properties.
-	 */
-	rs485conf->flags &= ~(SER_RS485_RX_DURING_TX | SER_RS485_ENABLED);
-
-	if (of_property_read_bool(np, "rs485-rx-during-tx"))
-		rs485conf->flags |= SER_RS485_RX_DURING_TX;
-
-	if (of_property_read_bool(np, "linux,rs485-enabled-at-boot-time"))
-		rs485conf->flags |= SER_RS485_ENABLED;
-}
-EXPORT_SYMBOL_GPL(of_get_rs485_mode);
-=======
 	 * Clear full-duplex and enabled flags, set RTS polarity to active high
 	 * to get to a defined state with the following properties:
 	 */
@@ -3085,7 +3058,6 @@
 	}
 }
 EXPORT_SYMBOL_GPL(uart_get_rs485_mode);
->>>>>>> 661e50bc
 
 MODULE_DESCRIPTION("Serial driver core");
 MODULE_LICENSE("GPL");