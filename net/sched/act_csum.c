--- conflicted
+++ resolved
@@ -603,14 +603,9 @@
 	struct tcf_csum_params *params;
 	struct tc_csum opt = {
 		.index   = p->tcf_index,
-<<<<<<< HEAD
 		.refcnt  = refcount_read(&p->tcf_refcnt) - ref,
 		.bindcnt = atomic_read(&p->tcf_bindcnt) - bind,
-=======
-		.refcnt  = p->tcf_refcnt - ref,
-		.bindcnt = p->tcf_bindcnt - bind,
 		.action  = p->tcf_action,
->>>>>>> 48e5aee8
 	};
 	struct tcf_t t;
 
