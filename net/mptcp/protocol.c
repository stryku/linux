--- conflicted
+++ resolved
@@ -801,7 +801,6 @@
 {
 	DEFINE_WAIT_FUNC(wait, woken_wake_function);
 	struct mptcp_sock *msk = mptcp_sk(sk);
-<<<<<<< HEAD
 
 	add_wait_queue(sk_sleep(sk), &wait);
 	sk_set_bit(SOCKWQ_ASYNC_WAITDATA, sk);
@@ -809,15 +808,6 @@
 	sk_wait_event(sk, timeo,
 		      test_and_clear_bit(MPTCP_DATA_READY, &msk->flags), &wait);
 
-=======
-
-	add_wait_queue(sk_sleep(sk), &wait);
-	sk_set_bit(SOCKWQ_ASYNC_WAITDATA, sk);
-
-	sk_wait_event(sk, timeo,
-		      test_and_clear_bit(MPTCP_DATA_READY, &msk->flags), &wait);
-
->>>>>>> 358c7c61
 	sk_clear_bit(SOCKWQ_ASYNC_WAITDATA, sk);
 	remove_wait_queue(sk_sleep(sk), &wait);
 }
@@ -1209,7 +1199,6 @@
 	sk->sk_sndbuf = sock_net(sk)->ipv4.sysctl_tcp_wmem[2];
 
 	return 0;
-<<<<<<< HEAD
 }
 
 static void __mptcp_clear_xmit(struct sock *sk)
@@ -1223,21 +1212,6 @@
 		dfrag_clear(sk, dfrag);
 }
 
-=======
-}
-
-static void __mptcp_clear_xmit(struct sock *sk)
-{
-	struct mptcp_sock *msk = mptcp_sk(sk);
-	struct mptcp_data_frag *dtmp, *dfrag;
-
-	sk_stop_timer(sk, &msk->sk.icsk_retransmit_timer);
-
-	list_for_each_entry_safe(dfrag, dtmp, &msk->rtx_queue, list)
-		dfrag_clear(sk, dfrag);
-}
-
->>>>>>> 358c7c61
 static void mptcp_cancel_work(struct sock *sk)
 {
 	struct mptcp_sock *msk = mptcp_sk(sk);
@@ -1342,20 +1316,12 @@
 
 static int mptcp_disconnect(struct sock *sk, int flags)
 {
-<<<<<<< HEAD
-	lock_sock(sk);
-	__mptcp_clear_xmit(sk);
-	release_sock(sk);
-	mptcp_cancel_work(sk);
-	return tcp_disconnect(sk, flags);
-=======
 	/* Should never be called.
 	 * inet_stream_connect() calls ->disconnect, but that
 	 * refers to the subflow socket, not the mptcp one.
 	 */
 	WARN_ON_ONCE(1);
 	return 0;
->>>>>>> 358c7c61
 }
 
 #if IS_ENABLED(CONFIG_MPTCP_IPV6)
@@ -1367,13 +1333,9 @@
 }
 #endif
 
-<<<<<<< HEAD
-struct sock *mptcp_sk_clone(const struct sock *sk, struct request_sock *req)
-=======
 struct sock *mptcp_sk_clone(const struct sock *sk,
 			    const struct mptcp_options_received *mp_opt,
 			    struct request_sock *req)
->>>>>>> 358c7c61
 {
 	struct mptcp_subflow_request_sock *subflow_req = mptcp_subflow_rsk(req);
 	struct sock *nsk = sk_clone_lock(sk, GFP_ATOMIC);
@@ -1396,14 +1358,6 @@
 	msk->subflow = NULL;
 
 	if (unlikely(mptcp_token_new_accept(subflow_req->token, nsk))) {
-<<<<<<< HEAD
-		bh_unlock_sock(nsk);
-
-		/* we can't call into mptcp_close() here - possible BH context
-		 * free the sock directly
-		 */
-		nsk->sk_prot->destroy(nsk);
-=======
 		nsk->sk_state = TCP_CLOSE;
 		bh_unlock_sock(nsk);
 
@@ -1413,31 +1367,21 @@
 		 * too.
 		 */
 		sk_common_release(nsk);
->>>>>>> 358c7c61
 		sk_free(nsk);
 		return NULL;
 	}
 
 	msk->write_seq = subflow_req->idsn + 1;
 	atomic64_set(&msk->snd_una, msk->write_seq);
-<<<<<<< HEAD
-	if (subflow_req->remote_key_valid) {
-		msk->can_ack = true;
-		msk->remote_key = subflow_req->remote_key;
-=======
 	if (mp_opt->mp_capable) {
 		msk->can_ack = true;
 		msk->remote_key = mp_opt->sndr_key;
->>>>>>> 358c7c61
 		mptcp_crypto_key_sha(msk->remote_key, NULL, &ack_seq);
 		ack_seq++;
 		msk->ack_seq = ack_seq;
 	}
 
-<<<<<<< HEAD
-=======
 	sock_reset_flag(nsk, SOCK_RCU_FREE);
->>>>>>> 358c7c61
 	/* will be fully established after successful MPC subflow creation */
 	inet_sk_state_store(nsk, TCP_SYN_RECV);
 	bh_unlock_sock(nsk);
@@ -1685,11 +1629,8 @@
 
 	ret = mptcp_pm_allow_new_subflow(msk);
 	if (ret) {
-<<<<<<< HEAD
-=======
 		subflow->map_seq = msk->ack_seq;
 
->>>>>>> 358c7c61
 		/* active connections are already on conn_list */
 		spin_lock_bh(&msk->join_list_lock);
 		if (!WARN_ON_ONCE(!list_empty(&subflow->node)))
