// SPDX-License-Identifier: GPL-2.0-only
/*
 *  bytcht-da7213.c - ASoc Machine driver for Intel Baytrail and
 *             Cherrytrail-based platforms, with Dialog DA7213 codec
 *
 *  Copyright (C) 2017 Intel Corporation
 *  Author: Pierre-Louis Bossart <pierre-louis.bossart@linux.intel.com>
 *
 *  ~~~~~~~~~~~~~~~~~~~~~~~~~~~~~~~~~~~~~~~~~~~~~~~~~~~~~~~~~~~~~~~~~~~~~~~~~~
 *
 * ~~~~~~~~~~~~~~~~~~~~~~~~~~~~~~~~~~~~~~~~~~~~~~~~~~~~~~~~~~~~~~~~~~~~~~~~~~
 */

#include <linux/module.h>
#include <linux/acpi.h>
#include <linux/platform_device.h>
#include <linux/slab.h>
#include <asm/platform_sst_audio.h>
#include <sound/pcm.h>
#include <sound/pcm_params.h>
#include <sound/soc.h>
#include <sound/soc-acpi.h>
#include "../../codecs/da7213.h"
#include "../atom/sst-atom-controls.h"

static const struct snd_kcontrol_new controls[] = {
	SOC_DAPM_PIN_SWITCH("Headphone Jack"),
	SOC_DAPM_PIN_SWITCH("Headset Mic"),
	SOC_DAPM_PIN_SWITCH("Mic"),
	SOC_DAPM_PIN_SWITCH("Aux In"),
};

static const struct snd_soc_dapm_widget dapm_widgets[] = {
	SND_SOC_DAPM_HP("Headphone Jack", NULL),
	SND_SOC_DAPM_MIC("Headset Mic", NULL),
	SND_SOC_DAPM_MIC("Mic", NULL),
	SND_SOC_DAPM_LINE("Aux In", NULL),
};

static const struct snd_soc_dapm_route audio_map[] = {
	{"Headphone Jack", NULL, "HPL"},
	{"Headphone Jack", NULL, "HPR"},

	{"AUXL", NULL, "Aux In"},
	{"AUXR", NULL, "Aux In"},

	/* Assume Mic1 is linked to Headset and Mic2 to on-board mic */
	{"MIC1", NULL, "Headset Mic"},
	{"MIC2", NULL, "Mic"},

	/* SOC-codec link */
	{"ssp2 Tx", NULL, "codec_out0"},
	{"ssp2 Tx", NULL, "codec_out1"},
	{"codec_in0", NULL, "ssp2 Rx"},
	{"codec_in1", NULL, "ssp2 Rx"},

	{"Playback", NULL, "ssp2 Tx"},
	{"ssp2 Rx", NULL, "Capture"},
};

static int codec_fixup(struct snd_soc_pcm_runtime *rtd,
		       struct snd_pcm_hw_params *params)
{
	int ret;
	struct snd_interval *rate = hw_param_interval(params,
			SNDRV_PCM_HW_PARAM_RATE);
	struct snd_interval *channels = hw_param_interval(params,
						SNDRV_PCM_HW_PARAM_CHANNELS);

	/* The DSP will convert the FE rate to 48k, stereo, 24bits */
	rate->min = rate->max = 48000;
	channels->min = channels->max = 2;

	/* set SSP2 to 24-bit */
	params_set_format(params, SNDRV_PCM_FORMAT_S24_LE);

	/*
	 * Default mode for SSP configuration is TDM 4 slot, override config
	 * with explicit setting to I2S 2ch 24-bit. The word length is set with
	 * dai_set_tdm_slot() since there is no other API exposed
	 */
	ret = snd_soc_dai_set_fmt(rtd->cpu_dai,
				  SND_SOC_DAIFMT_I2S     |
				  SND_SOC_DAIFMT_NB_NF   |
				  SND_SOC_DAIFMT_CBS_CFS);
	if (ret < 0) {
		dev_err(rtd->dev, "can't set format to I2S, err %d\n", ret);
		return ret;
	}

	ret = snd_soc_dai_set_tdm_slot(rtd->cpu_dai, 0x3, 0x3, 2, 24);
	if (ret < 0) {
		dev_err(rtd->dev, "can't set I2S config, err %d\n", ret);
		return ret;
	}

	return 0;
}

static int aif1_startup(struct snd_pcm_substream *substream)
{
	return snd_pcm_hw_constraint_single(substream->runtime,
			SNDRV_PCM_HW_PARAM_RATE, 48000);
}

static int aif1_hw_params(struct snd_pcm_substream *substream,
			  struct snd_pcm_hw_params *params)
{
	struct snd_soc_pcm_runtime *rtd = substream->private_data;
	struct snd_soc_dai *codec_dai = rtd->codec_dai;
	int ret;

	ret = snd_soc_dai_set_sysclk(codec_dai, DA7213_CLKSRC_MCLK,
				     19200000, SND_SOC_CLOCK_IN);
	if (ret < 0)
		dev_err(codec_dai->dev, "can't set codec sysclk configuration\n");

	ret = snd_soc_dai_set_pll(codec_dai, 0,
			DA7213_SYSCLK_PLL_SRM, 0, DA7213_PLL_FREQ_OUT_98304000);
	if (ret < 0) {
		dev_err(codec_dai->dev, "failed to start PLL: %d\n", ret);
		return -EIO;
	}

	return ret;
}

static int aif1_hw_free(struct snd_pcm_substream *substream)
{
	struct snd_soc_pcm_runtime *rtd = substream->private_data;
	struct snd_soc_dai *codec_dai = rtd->codec_dai;
	int ret;

	ret = snd_soc_dai_set_pll(codec_dai, 0,
				  DA7213_SYSCLK_MCLK, 0, 0);
	if (ret < 0) {
		dev_err(codec_dai->dev, "failed to stop PLL: %d\n", ret);
		return -EIO;
	}

	return ret;
}

static const struct snd_soc_ops aif1_ops = {
	.startup = aif1_startup,
};

static const struct snd_soc_ops ssp2_ops = {
	.hw_params = aif1_hw_params,
	.hw_free = aif1_hw_free,

};

static struct snd_soc_dai_link dailink[] = {
	[MERR_DPCM_AUDIO] = {
		.name = "Audio Port",
		.stream_name = "Audio",
		.cpu_dai_name = "media-cpu-dai",
		.codec_dai_name = "snd-soc-dummy-dai",
		.codec_name = "snd-soc-dummy",
		.platform_name = "sst-mfld-platform",
		.nonatomic = true,
		.dynamic = 1,
		.dpcm_playback = 1,
		.dpcm_capture = 1,
		.ops = &aif1_ops,
	},
	[MERR_DPCM_DEEP_BUFFER] = {
		.name = "Deep-Buffer Audio Port",
		.stream_name = "Deep-Buffer Audio",
		.cpu_dai_name = "deepbuffer-cpu-dai",
		.codec_dai_name = "snd-soc-dummy-dai",
		.codec_name = "snd-soc-dummy",
		.platform_name = "sst-mfld-platform",
		.nonatomic = true,
		.dynamic = 1,
		.dpcm_playback = 1,
		.ops = &aif1_ops,
	},
	/* CODEC<->CODEC link */
	/* back ends */
	{
		.name = "SSP2-Codec",
		.id = 0,
		.cpu_dai_name = "ssp2-port",
		.platform_name = "sst-mfld-platform",
		.no_pcm = 1,
		.codec_dai_name = "da7213-hifi",
		.codec_name = "i2c-DLGS7213:00",
		.dai_fmt = SND_SOC_DAIFMT_I2S | SND_SOC_DAIFMT_NB_NF
						| SND_SOC_DAIFMT_CBS_CFS,
		.be_hw_params_fixup = codec_fixup,
		.nonatomic = true,
		.dpcm_playback = 1,
		.dpcm_capture = 1,
		.ops = &ssp2_ops,
	},
};

/* SoC card */
static struct snd_soc_card bytcht_da7213_card = {
	.name = "bytcht-da7213",
	.owner = THIS_MODULE,
	.dai_link = dailink,
	.num_links = ARRAY_SIZE(dailink),
	.controls = controls,
	.num_controls = ARRAY_SIZE(controls),
	.dapm_widgets = dapm_widgets,
	.num_dapm_widgets = ARRAY_SIZE(dapm_widgets),
	.dapm_routes = audio_map,
	.num_dapm_routes = ARRAY_SIZE(audio_map),
};

static char codec_name[SND_ACPI_I2C_ID_LEN];

static int bytcht_da7213_probe(struct platform_device *pdev)
{
	struct snd_soc_card *card;
	struct snd_soc_acpi_mach *mach;
	const char *platform_name;
<<<<<<< HEAD
	const char *i2c_name = NULL;
=======
	struct acpi_device *adev;
>>>>>>> 0ecfebd2
	int dai_index = 0;
	int ret_val = 0;
	int i;

	mach = (&pdev->dev)->platform_data;
	card = &bytcht_da7213_card;
	card->dev = &pdev->dev;

	/* fix index of codec dai */
	for (i = 0; i < ARRAY_SIZE(dailink); i++) {
		if (!strcmp(dailink[i].codec_name, "i2c-DLGS7213:00")) {
			dai_index = i;
			break;
		}
	}

	/* fixup codec name based on HID */
	adev = acpi_dev_get_first_match_dev(mach->id, NULL, -1);
	if (adev) {
		snprintf(codec_name, sizeof(codec_name),
			 "i2c-%s", acpi_dev_name(adev));
		put_device(&adev->dev);
		dailink[dai_index].codec_name = codec_name;
	}

	/* override plaform name, if required */
	platform_name = mach->mach_params.platform;

	ret_val = snd_soc_fixup_dai_links_platform_name(card, platform_name);
	if (ret_val)
		return ret_val;

	ret_val = devm_snd_soc_register_card(&pdev->dev, card);
	if (ret_val) {
		dev_err(&pdev->dev,
			"snd_soc_register_card failed %d\n", ret_val);
		return ret_val;
	}
	platform_set_drvdata(pdev, card);
	return ret_val;
}

static struct platform_driver bytcht_da7213_driver = {
	.driver = {
		.name = "bytcht_da7213",
	},
	.probe = bytcht_da7213_probe,
};
module_platform_driver(bytcht_da7213_driver);

MODULE_DESCRIPTION("ASoC Intel(R) Baytrail/Cherrytrail+DA7213 Machine driver");
MODULE_AUTHOR("Pierre-Louis Bossart");
MODULE_LICENSE("GPL v2");
MODULE_ALIAS("platform:bytcht_da7213");<|MERGE_RESOLUTION|>--- conflicted
+++ resolved
@@ -218,11 +218,7 @@
 	struct snd_soc_card *card;
 	struct snd_soc_acpi_mach *mach;
 	const char *platform_name;
-<<<<<<< HEAD
-	const char *i2c_name = NULL;
-=======
 	struct acpi_device *adev;
->>>>>>> 0ecfebd2
 	int dai_index = 0;
 	int ret_val = 0;
 	int i;
